--- conflicted
+++ resolved
@@ -10,11 +10,7 @@
 use super::objiter;
 use super::objstr;
 use super::objtype;
-<<<<<<< HEAD
 use num_bigint::BigInt;
-use num_bigint::ToBigInt;
-=======
->>>>>>> ac370260
 use std::collections::HashMap;
 
 pub fn get_elements(obj: &PyObjectRef) -> HashMap<BigInt, PyObjectRef> {
@@ -25,7 +21,6 @@
     }
 }
 
-<<<<<<< HEAD
 fn perform_action_with_hash(
     vm: &mut VirtualMachine,
     elements: &mut HashMap<BigInt, PyObjectRef>,
@@ -66,13 +61,6 @@
     ) -> PyResult {
         elements.insert(key, value.clone());
         Ok(vm.get_none())
-=======
-pub fn sequence_to_hashmap(iterable: &[PyObjectRef]) -> HashMap<usize, PyObjectRef> {
-    let mut elements = HashMap::new();
-    for item in iterable {
-        let key = item.get_id();
-        elements.insert(key, item.clone());
->>>>>>> ac370260
     }
     perform_action_with_hash(vm, elements, item, &insert)
 }
@@ -141,20 +129,8 @@
         Some(iterable) => {
             let mut elements = HashMap::new();
             let iterator = objiter::get_iter(vm, iterable)?;
-<<<<<<< HEAD
-            loop {
-                match vm.call_method(&iterator, "__next__", vec![]) {
-                    Ok(v) => {
-                        insert_into_set(vm, &mut elements, &v).unwrap();
-                    }
-                    _ => break,
-                }
-=======
             while let Ok(v) = vm.call_method(&iterator, "__next__", vec![]) {
-                // TODO: should we use the hash function here?
-                let key = v.get_id();
-                elements.insert(key, v);
->>>>>>> ac370260
+                insert_into_set(vm, &mut elements, &v).unwrap();
             }
             elements
         }
