use super::super::pyobject::{
    PyContext, PyFuncArgs, PyObject, PyObjectPayload, PyObjectRef, PyResult, TypeProtocol,
};
use super::super::vm::VirtualMachine;
use super::objint;
use super::objtype;
use num_bigint::{BigInt, Sign};
use num_integer::Integer;
use num_traits::{One, Signed, ToPrimitive, Zero};
use std::ops::Mul;

#[derive(Debug, Clone)]
pub struct RangeType {
    // Unfortunately Rust's built in range type doesn't support things like indexing
    // or ranges where start > end so we need to roll our own.
    pub start: BigInt,
    pub end: BigInt,
    pub step: BigInt,
}

impl RangeType {
    #[inline]
    pub fn try_len(&self) -> Option<usize> {
        match self.step.sign() {
            Sign::Plus if self.start < self.end => ((&self.end - &self.start - 1usize)
                / &self.step)
                .to_usize()
                .map(|sz| sz + 1),
            Sign::Minus if self.start > self.end => ((&self.start - &self.end - 1usize)
                / (-&self.step))
                .to_usize()
                .map(|sz| sz + 1),
            _ => Some(0),
        }
    }

    #[inline]
    pub fn len(&self) -> usize {
        self.try_len().unwrap()
    }

    #[inline]
    fn offset(&self, value: &BigInt) -> Option<BigInt> {
        match self.step.sign() {
            Sign::Plus if value >= &self.start && value < &self.end => Some(value - &self.start),
            Sign::Minus if value <= &self.start && value > &self.end => Some(&self.start - value),
            _ => None,
        }
    }

    #[inline]
    pub fn contains(&self, value: &BigInt) -> bool {
        match self.offset(value) {
            Some(ref offset) => offset.is_multiple_of(&self.step),
            None => false,
        }
    }

    #[inline]
    pub fn index_of(&self, value: &BigInt) -> Option<BigInt> {
        match self.offset(value) {
            Some(ref offset) if offset.is_multiple_of(&self.step) => {
                Some((offset / &self.step).abs())
            }
            Some(_) | None => None,
        }
    }

    #[inline]
    pub fn is_empty(&self) -> bool {
        (self.start <= self.end && self.step.is_negative())
            || (self.start >= self.end && self.step.is_positive())
    }

    #[inline]
    pub fn forward(&self) -> bool {
        self.start < self.end
    }

    #[inline]
    pub fn get<'a, T>(&'a self, index: T) -> Option<BigInt>
    where
        &'a BigInt: Mul<T, Output = BigInt>,
    {
        let result = &self.start + &self.step * index;

        if (self.forward() && !self.is_empty() && result < self.end)
            || (!self.forward() && !self.is_empty() && result > self.end)
        {
            Some(result)
        } else {
            None
        }
    }

    #[inline]
<<<<<<< HEAD
    pub fn reversed(&self) -> Self {
        match self.step.sign() {
            Sign::Plus => RangeType {
                start: &self.end - 1,
                end: &self.start - 1,
                step: -&self.step,
            },
            Sign::Minus => RangeType {
                start: &self.end + 1,
                end: &self.start + 1,
                step: -&self.step,
            },
            Sign::NoSign => unreachable!(),
=======
    pub fn repr(&self) -> String {
        if self.step == BigInt::one() {
            format!("range({}, {})", self.start, self.end)
        } else {
            format!("range({}, {}, {})", self.start, self.end, self.step)
>>>>>>> 3c25c143
        }
    }
}

pub fn init(context: &PyContext) {
    let ref range_type = context.range_type;

    let range_doc = "range(stop) -> range object\n\
                     range(start, stop[, step]) -> range object\n\n\
                     Return an object that produces a sequence of integers from start (inclusive)\n\
                     to stop (exclusive) by step.  range(i, j) produces i, i+1, i+2, ..., j-1.\n\
                     start defaults to 0, and stop is omitted!  range(4) produces 0, 1, 2, 3.\n\
                     These are exactly the valid indices for a list of 4 elements.\n\
                     When step is given, it specifies the increment (or decrement).";

    context.set_attr(&range_type, "__new__", context.new_rustfunc(range_new));
    context.set_attr(&range_type, "__iter__", context.new_rustfunc(range_iter));
    context.set_attr(
        &range_type,
<<<<<<< HEAD
        "__reversed__",
        context.new_rustfunc(range_reversed),
=======
        "__doc__",
        context.new_str(range_doc.to_string()),
>>>>>>> 3c25c143
    );
    context.set_attr(&range_type, "__len__", context.new_rustfunc(range_len));
    context.set_attr(
        &range_type,
        "__getitem__",
        context.new_rustfunc(range_getitem),
    );
    context.set_attr(&range_type, "__repr__", context.new_rustfunc(range_repr));
    context.set_attr(&range_type, "__bool__", context.new_rustfunc(range_bool));
    context.set_attr(
        &range_type,
        "__contains__",
        context.new_rustfunc(range_contains),
    );
    context.set_attr(&range_type, "index", context.new_rustfunc(range_index));
}

fn range_new(vm: &mut VirtualMachine, args: PyFuncArgs) -> PyResult {
    arg_check!(
        vm,
        args,
        required = [(cls, None), (first, Some(vm.ctx.int_type()))],
        optional = [
            (second, Some(vm.ctx.int_type())),
            (step, Some(vm.ctx.int_type()))
        ]
    );

    let start = if let Some(_) = second {
        objint::get_value(first)
    } else {
        BigInt::zero()
    };

    let end = if let Some(pyint) = second {
        objint::get_value(pyint)
    } else {
        objint::get_value(first)
    };

    let step = if let Some(pyint) = step {
        objint::get_value(pyint)
    } else {
        BigInt::one()
    };

    if step.is_zero() {
        Err(vm.new_value_error("range with 0 step size".to_string()))
    } else {
        Ok(PyObject::new(
            PyObjectPayload::Range {
                range: RangeType { start, end, step },
            },
            cls.clone(),
        ))
    }
}

fn range_iter(vm: &mut VirtualMachine, args: PyFuncArgs) -> PyResult {
    arg_check!(vm, args, required = [(range, Some(vm.ctx.range_type()))]);

    Ok(PyObject::new(
        PyObjectPayload::Iterator {
            position: 0,
            iterated_obj: range.clone(),
        },
        vm.ctx.iter_type(),
    ))
}

fn range_reversed(vm: &mut VirtualMachine, args: PyFuncArgs) -> PyResult {
    arg_check!(vm, args, required = [(zelf, Some(vm.ctx.range_type()))]);

    let range = match zelf.borrow().payload {
        PyObjectPayload::Range { ref range } => range.reversed(),
        _ => unreachable!(),
    };

    Ok(PyObject::new(
        PyObjectPayload::Iterator {
            position: 0,
            iterated_obj: PyObject::new(PyObjectPayload::Range { range }, vm.ctx.range_type()),
        },
        vm.ctx.iter_type(),
    ))
}

fn range_len(vm: &mut VirtualMachine, args: PyFuncArgs) -> PyResult {
    arg_check!(vm, args, required = [(zelf, Some(vm.ctx.range_type()))]);

    if let Some(len) = match zelf.borrow().payload {
        PyObjectPayload::Range { ref range } => range.try_len(),
        _ => unreachable!(),
    } {
        Ok(vm.ctx.new_int(len))
    } else {
        Err(vm.new_overflow_error("Python int too large to convert to Rust usize".to_string()))
    }
}

fn range_getitem(vm: &mut VirtualMachine, args: PyFuncArgs) -> PyResult {
    arg_check!(
        vm,
        args,
        required = [(zelf, Some(vm.ctx.range_type())), (subscript, None)]
    );
    let zrange = if let PyObjectPayload::Range { ref range } = zelf.borrow().payload {
        range.clone()
    } else {
        unreachable!()
    };

    match subscript.borrow().payload {
        PyObjectPayload::Integer { ref value } => {
            if let Some(int) = zrange.get(value) {
                Ok(vm.ctx.new_int(int))
            } else {
                Err(vm.new_index_error("range object index out of range".to_string()))
            }
        }
        PyObjectPayload::Slice {
            ref start,
            ref stop,
            ref step,
        } => {
            let new_start = if let Some(int) = start {
                if let Some(i) = zrange.get(int) {
                    i
                } else {
                    zrange.start.clone()
                }
            } else {
                zrange.start.clone()
            };

            let new_end = if let Some(int) = stop {
                if let Some(i) = zrange.get(int) {
                    i
                } else {
                    zrange.end
                }
            } else {
                zrange.end
            };

            let new_step = if let Some(int) = step {
                int * zrange.step
            } else {
                zrange.step
            };

            Ok(PyObject::new(
                PyObjectPayload::Range {
                    range: RangeType {
                        start: new_start,
                        end: new_end,
                        step: new_step,
                    },
                },
                vm.ctx.range_type(),
            ))
        }

        _ => Err(vm.new_type_error("range indices must be integer or slice".to_string())),
    }
}

fn range_repr(vm: &mut VirtualMachine, args: PyFuncArgs) -> PyResult {
    arg_check!(vm, args, required = [(zelf, Some(vm.ctx.range_type()))]);

    let s = match zelf.borrow().payload {
        PyObjectPayload::Range { ref range } => range.repr(),
        _ => unreachable!(),
    };

    Ok(vm.ctx.new_str(s))
}

fn range_bool(vm: &mut VirtualMachine, args: PyFuncArgs) -> PyResult {
    arg_check!(vm, args, required = [(zelf, Some(vm.ctx.range_type()))]);

    let len = match zelf.borrow().payload {
        PyObjectPayload::Range { ref range } => range.len(),
        _ => unreachable!(),
    };

    Ok(vm.ctx.new_bool(len > 0))
}

fn range_contains(vm: &mut VirtualMachine, args: PyFuncArgs) -> PyResult {
    arg_check!(
        vm,
        args,
        required = [(zelf, Some(vm.ctx.range_type())), (needle, None)]
    );

    if let PyObjectPayload::Range { ref range } = zelf.borrow().payload {
        Ok(vm.ctx.new_bool(match needle.borrow().payload {
            PyObjectPayload::Integer { ref value } => range.contains(value),
            _ => false,
        }))
    } else {
        unreachable!()
    }
}

fn range_index(vm: &mut VirtualMachine, args: PyFuncArgs) -> PyResult {
    arg_check!(
        vm,
        args,
        required = [(zelf, Some(vm.ctx.range_type())), (needle, None)]
    );

    if let PyObjectPayload::Range { ref range } = zelf.borrow().payload {
        match needle.borrow().payload {
            PyObjectPayload::Integer { ref value } => match range.index_of(value) {
                Some(idx) => Ok(vm.ctx.new_int(idx)),
                None => Err(vm.new_value_error(format!("{} is not in range", value))),
            },
            _ => Err(vm.new_value_error("sequence.index(x): x not in sequence".to_string())),
        }
    } else {
        unreachable!()
    }
}<|MERGE_RESOLUTION|>--- conflicted
+++ resolved
@@ -94,7 +94,6 @@
     }
 
     #[inline]
-<<<<<<< HEAD
     pub fn reversed(&self) -> Self {
         match self.step.sign() {
             Sign::Plus => RangeType {
@@ -108,13 +107,14 @@
                 step: -&self.step,
             },
             Sign::NoSign => unreachable!(),
-=======
+        }
+    }
+
     pub fn repr(&self) -> String {
         if self.step == BigInt::one() {
             format!("range({}, {})", self.start, self.end)
         } else {
             format!("range({}, {}, {})", self.start, self.end, self.step)
->>>>>>> 3c25c143
         }
     }
 }
@@ -134,13 +134,13 @@
     context.set_attr(&range_type, "__iter__", context.new_rustfunc(range_iter));
     context.set_attr(
         &range_type,
-<<<<<<< HEAD
         "__reversed__",
         context.new_rustfunc(range_reversed),
-=======
+    );
+    context.set_attr(
+        &range_type,
         "__doc__",
         context.new_str(range_doc.to_string()),
->>>>>>> 3c25c143
     );
     context.set_attr(&range_type, "__len__", context.new_rustfunc(range_len));
     context.set_attr(
