use std::fmt;

use crate::obj::objdict::PyDictRef;
use crate::pyobject::{ItemProtocol, PyContext, PyObjectRef, PyResult, StringRef};
use crate::vm::VirtualMachine;

/*
 * So a scope is a linked list of scopes.
 * When a name is looked up, it is check in its scope.
 */
#[derive(Clone)]
pub struct Scope {
    locals: Vec<PyDictRef>,
    pub globals: PyDictRef,
}

impl fmt::Debug for Scope {
    fn fmt(&self, f: &mut fmt::Formatter) -> fmt::Result {
        // TODO: have a more informative Debug impl that DOESN'T recurse and cause a stack overflow
        f.write_str("Scope")
    }
}

impl Scope {
    pub fn new(locals: Option<PyDictRef>, globals: PyDictRef, vm: &VirtualMachine) -> Scope {
        let locals = match locals {
            Some(dict) => vec![dict],
            None => vec![],
        };
        let scope = Scope { locals, globals };
        scope.store_name(
            vm,
            strdata!("__annotations__"),
            vm.ctx.new_dict().into_object(),
        );
        scope
    }

    pub fn with_builtins(
        locals: Option<PyDictRef>,
        globals: PyDictRef,
        vm: &VirtualMachine,
    ) -> Scope {
        if !globals.contains_key("__builtins__", vm) {
            globals
                .set_item("__builtins__", vm.builtins.clone(), vm)
                .unwrap();
        }
        Scope::new(locals, globals, vm)
    }

    pub fn get_locals(&self) -> PyDictRef {
        match self.locals.first() {
            Some(dict) => dict.clone(),
            None => self.globals.clone(),
        }
    }

    pub fn get_only_locals(&self) -> Option<PyDictRef> {
        self.locals.first().cloned()
    }

    pub fn new_child_scope_with_locals(&self, locals: PyDictRef) -> Scope {
        let mut new_locals = Vec::with_capacity(self.locals.len() + 1);
        new_locals.push(locals);
        new_locals.extend_from_slice(&self.locals);
        Scope {
            locals: new_locals,
            globals: self.globals.clone(),
        }
    }

    pub fn new_child_scope(&self, ctx: &PyContext) -> Scope {
        self.new_child_scope_with_locals(ctx.new_dict())
    }
}

pub trait NameProtocol {
    fn load_name(&self, vm: &VirtualMachine, name: &StringRef) -> Option<PyObjectRef>;
    fn store_name(&self, vm: &VirtualMachine, name: &StringRef, value: PyObjectRef);
    fn delete_name(&self, vm: &VirtualMachine, name: &StringRef) -> PyResult;
    fn load_local(&self, vm: &VirtualMachine, name: &StringRef) -> Option<PyObjectRef>;
    fn load_cell(&self, vm: &VirtualMachine, name: &StringRef) -> Option<PyObjectRef>;
    fn store_cell(&self, vm: &VirtualMachine, name: &StringRef, value: PyObjectRef);
    fn load_global(&self, vm: &VirtualMachine, name: &StringRef) -> Option<PyObjectRef>;
    fn store_global(&self, vm: &VirtualMachine, name: &StringRef, value: PyObjectRef);
}

impl NameProtocol for Scope {
    #[cfg_attr(feature = "flame-it", flame("Scope"))]
    fn load_name(&self, vm: &VirtualMachine, name: &StringRef) -> Option<PyObjectRef> {
        for dict in self.locals.iter() {
            if let Some(value) = dict.get_item_option(name, vm).unwrap() {
                return Some(value);
            }
        }

        // Fall back to loading a global after all scopes have been searched!
        self.load_global(vm, name)
    }

    #[cfg_attr(feature = "flame-it", flame("Scope"))]
    /// Load a local name. Only check the local dictionary for the given name.
    fn load_local(&self, vm: &VirtualMachine, name: &StringRef) -> Option<PyObjectRef> {
        self.get_locals().get_item_option(name, vm).unwrap()
    }

    #[cfg_attr(feature = "flame-it", flame("Scope"))]
    fn load_cell(&self, vm: &VirtualMachine, name: &StringRef) -> Option<PyObjectRef> {
        for dict in self.locals.iter().skip(1) {
            if let Some(value) = dict.get_item_option(name, vm).unwrap() {
                return Some(value);
            }
        }
        None
    }

<<<<<<< HEAD
    fn store_cell(&self, vm: &VirtualMachine, name: &StringRef, value: PyObjectRef) {
        self.locals
            .get(1)
            .expect("no outer scope for non-local")
            .set_item(name, value, vm)
            .unwrap();
=======
    fn store_cell(&self, vm: &VirtualMachine, name: &str, value: PyObjectRef) {
        // find the innermost outer scope that contains the symbol name
        if let Some(locals) = self.locals.iter().rev().find(|l| l.contains_key(name, vm)) {
            // add to the symbol
            locals.set_item(name, value, vm).unwrap();
        } else {
            // somewhat limited solution -> fallback to the old rustpython strategy
            // and store the next outer scope
            // This case is usually considered as a failure case, but kept for the moment
            // to support the scope propagation for named expression assignments to so far
            // unknown names in comprehensions. We need to consider here more context
            // information for correct handling.
            self.locals
                .get(1)
                .expect("no outer scope for non-local")
                .set_item(name, value, vm)
                .unwrap();
        }
>>>>>>> f284b4ca
    }

    fn store_name(&self, vm: &VirtualMachine, key: &StringRef, value: PyObjectRef) {
        self.get_locals().set_item(key, value, vm).unwrap();
    }

    fn delete_name(&self, vm: &VirtualMachine, key: &StringRef) -> PyResult {
        self.get_locals().del_item(key, vm)
    }

    #[cfg_attr(feature = "flame-it", flame("Scope"))]
    /// Load a global name.
    fn load_global(&self, vm: &VirtualMachine, name: &StringRef) -> Option<PyObjectRef> {
        if let Some(value) = self.globals.get_item_option(name, vm).unwrap() {
            Some(value)
        } else {
            vm.get_attribute(vm.builtins.clone(), vm.new_str(name)).ok()
        }
    }

    fn store_global(&self, vm: &VirtualMachine, name: &StringRef, value: PyObjectRef) {
        self.globals.set_item(name, value, vm).unwrap();
    }
}<|MERGE_RESOLUTION|>--- conflicted
+++ resolved
@@ -115,15 +115,7 @@
         None
     }
 
-<<<<<<< HEAD
     fn store_cell(&self, vm: &VirtualMachine, name: &StringRef, value: PyObjectRef) {
-        self.locals
-            .get(1)
-            .expect("no outer scope for non-local")
-            .set_item(name, value, vm)
-            .unwrap();
-=======
-    fn store_cell(&self, vm: &VirtualMachine, name: &str, value: PyObjectRef) {
         // find the innermost outer scope that contains the symbol name
         if let Some(locals) = self.locals.iter().rev().find(|l| l.contains_key(name, vm)) {
             // add to the symbol
@@ -141,7 +133,6 @@
                 .set_item(name, value, vm)
                 .unwrap();
         }
->>>>>>> f284b4ca
     }
 
     fn store_name(&self, vm: &VirtualMachine, key: &StringRef, value: PyObjectRef) {
